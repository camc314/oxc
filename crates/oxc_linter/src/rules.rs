//! All registered lint rules.
//!
//! New rules need be added to these `mod` statements and also the macro at the bottom.
//!
//! These modules are declared manually because `cargo fmt` stops formatting these files with they
//! are inside a proc macro.

/// <https://github.com/import-js/eslint-plugin-import>
mod import {
    pub mod default;
    pub mod named;
    pub mod no_cycle;
    pub mod no_self_import;
}

mod deepscan {
    pub mod bad_array_method_on_arguments;
    pub mod bad_bitwise_operator;
    pub mod bad_comparison_sequence;
    pub mod bad_min_max_func;
    pub mod bad_remove_event_listener;
    pub mod missing_throw;
    pub mod number_arg_out_of_range;
    pub mod uninvoked_array_callback;
}

mod eslint {
    pub mod array_callback_return;
    pub mod constructor_super;
    pub mod eq_eq_eq;
    pub mod for_direction;
    pub mod getter_return;
    pub mod no_array_constructor;
    pub mod no_async_promise_executor;
    pub mod no_bitwise;
    pub mod no_caller;
    pub mod no_case_declarations;
    pub mod no_class_assign;
    pub mod no_compare_neg_zero;
    pub mod no_cond_assign;
    pub mod no_console;
    pub mod no_const_assign;
    pub mod no_constant_binary_expression;
    pub mod no_constant_condition;
    pub mod no_control_regex;
    pub mod no_debugger;
    pub mod no_delete_var;
    pub mod no_dupe_class_members;
    pub mod no_dupe_else_if;
    pub mod no_dupe_keys;
    pub mod no_duplicate_case;
    pub mod no_empty;
    pub mod no_empty_character_class;
    pub mod no_empty_pattern;
    pub mod no_eval;
    pub mod no_ex_assign;
    pub mod no_extra_boolean_cast;
    pub mod no_fallthrough;
    pub mod no_func_assign;
    pub mod no_global_assign;
    pub mod no_import_assign;
    pub mod no_inner_declarations;
    pub mod no_loss_of_precision;
    pub mod no_mixed_operators;
    pub mod no_new_symbol;
    pub mod no_obj_calls;
    pub mod no_prototype_builtins;
    pub mod no_redeclare;
    pub mod no_return_await;
    pub mod no_self_assign;
    pub mod no_self_compare;
    pub mod no_setter_return;
    pub mod no_shadow_restricted_names;
    pub mod no_sparse_arrays;
    pub mod no_undef;
    pub mod no_unsafe_finally;
    pub mod no_unsafe_negation;
    pub mod no_unsafe_optional_chaining;
    pub mod no_unused_labels;
    pub mod no_useless_catch;
    pub mod no_useless_escape;
    pub mod require_yield;
    pub mod use_isnan;
    pub mod valid_typeof;
}

mod typescript {
    pub mod adjacent_overload_signatures;
    pub mod ban_ts_comment;
    pub mod ban_types;
    pub mod consistent_type_exports;
    pub mod no_duplicate_enum_values;
    pub mod no_empty_interface;
    pub mod no_explicit_any;
    pub mod no_extra_non_null_assertion;
    pub mod no_misused_new;
    pub mod no_namespace;
    pub mod no_non_null_asserted_optional_chain;
    pub mod no_this_alias;
    pub mod no_unnecessary_type_constraint;
    pub mod no_unsafe_declaration_merging;
    pub mod no_var_requires;
    pub mod prefer_as_const;
}

mod jest {
    pub mod expect_expect;
    pub mod no_alias_methods;
    pub mod no_commented_out_tests;
    pub mod no_conditional_expect;
    pub mod no_confusing_set_timeout;
    pub mod no_disabled_tests;
    pub mod no_done_callback;
    pub mod no_export;
    pub mod no_focused_tests;
    pub mod no_identical_title;
    pub mod no_interpolation_in_snapshots;
    pub mod no_jasmine_globals;
    pub mod no_mocks_import;
    pub mod no_standalone_expect;
    pub mod no_test_prefixes;
    pub mod valid_describe_callback;
    pub mod valid_expect;
    pub mod valid_title;
}

mod react {
    pub mod jsx_key;
    pub mod jsx_no_comment_text_nodes;
    pub mod jsx_no_duplicate_props;
    pub mod jsx_no_useless_fragment;
    pub mod no_children_prop;
    pub mod no_dangerously_set_inner_html;
    pub mod no_find_dom_node;
    pub mod no_render_return_value;
    pub mod no_string_refs;
    pub mod no_unescaped_entities;
}

mod unicorn {
    pub mod catch_error_name;
    pub mod error_message;
    pub mod filename_case;
    pub mod no_console_spaces;
    pub mod no_empty_file;
    pub mod no_instanceof_array;
    pub mod no_invalid_remove_event_listener;
    pub mod no_thenable;
    pub mod no_unnecessary_await;
    pub mod prefer_array_flat_map;
    pub mod prefer_logical_operator_over_ternary;
    pub mod prefer_query_selector;
<<<<<<< HEAD
    pub mod prefer_type_error;
=======
    pub mod prefer_string_trim_start_end;
>>>>>>> f8be0b4c
    pub mod require_number_to_fixed_digits_argument;
    pub mod switch_case_braces;
    pub mod text_encoding_identifier_case;
    pub mod throw_new_error;
}

mod jsx_a11y {
    pub mod alt_text;
}

oxc_macros::declare_all_lint_rules! {
    deepscan::bad_array_method_on_arguments,
    deepscan::bad_bitwise_operator,
    deepscan::bad_comparison_sequence,
    deepscan::bad_min_max_func,
    deepscan::bad_remove_event_listener,
    deepscan::missing_throw,
    deepscan::number_arg_out_of_range,
    deepscan::uninvoked_array_callback,
    eslint::array_callback_return,
    eslint::constructor_super,
    eslint::eq_eq_eq,
    eslint::for_direction,
    eslint::getter_return,
    eslint::no_array_constructor,
    eslint::no_async_promise_executor,
    eslint::no_bitwise,
    eslint::no_caller,
    eslint::no_case_declarations,
    eslint::no_class_assign,
    eslint::no_compare_neg_zero,
    eslint::no_cond_assign,
    eslint::no_console,
    eslint::no_const_assign,
    eslint::no_constant_binary_expression,
    eslint::no_constant_condition,
    eslint::no_control_regex,
    eslint::no_debugger,
    eslint::no_delete_var,
    eslint::no_dupe_class_members,
    eslint::no_dupe_else_if,
    eslint::no_dupe_keys,
    eslint::no_duplicate_case,
    eslint::no_empty,
    eslint::no_empty_character_class,
    eslint::no_empty_pattern,
    eslint::no_eval,
    eslint::no_ex_assign,
    eslint::no_extra_boolean_cast,
    eslint::no_fallthrough,
    eslint::no_func_assign,
    eslint::no_global_assign,
    eslint::no_import_assign,
    eslint::no_inner_declarations,
    eslint::no_loss_of_precision,
    eslint::no_mixed_operators,
    eslint::no_new_symbol,
    eslint::no_obj_calls,
    eslint::no_prototype_builtins,
    eslint::no_redeclare,
    eslint::no_return_await,
    eslint::no_self_assign,
    eslint::no_self_compare,
    eslint::no_setter_return,
    eslint::no_shadow_restricted_names,
    eslint::no_sparse_arrays,
    eslint::no_undef,
    eslint::no_unsafe_finally,
    eslint::no_unsafe_negation,
    eslint::no_unsafe_optional_chaining,
    eslint::no_unused_labels,
    eslint::no_useless_catch,
    eslint::no_useless_escape,
    eslint::require_yield,
    eslint::use_isnan,
    eslint::valid_typeof,
    typescript::adjacent_overload_signatures,
    typescript::ban_ts_comment,
    typescript::ban_types,
    typescript::consistent_type_exports,
    typescript::no_duplicate_enum_values,
    typescript::no_empty_interface,
    typescript::no_explicit_any,
    typescript::no_extra_non_null_assertion,
    typescript::no_misused_new,
    typescript::no_namespace,
    typescript::no_non_null_asserted_optional_chain,
    typescript::no_this_alias,
    typescript::no_unnecessary_type_constraint,
    typescript::no_unsafe_declaration_merging,
    typescript::no_var_requires,
    typescript::prefer_as_const,
    jest::expect_expect,
    jest::no_alias_methods,
    jest::no_commented_out_tests,
    jest::no_conditional_expect,
    jest::no_confusing_set_timeout,
    jest::no_disabled_tests,
    jest::no_done_callback,
    jest::no_export,
    jest::no_focused_tests,
    jest::no_identical_title,
    jest::no_interpolation_in_snapshots,
    jest::no_jasmine_globals,
    jest::no_mocks_import,
    jest::no_standalone_expect,
    jest::no_test_prefixes,
    jest::valid_describe_callback,
    jest::valid_expect,
    jest::valid_title,
    unicorn::catch_error_name,
    unicorn::error_message,
    unicorn::filename_case,
    unicorn::no_console_spaces,
    unicorn::no_empty_file,
    unicorn::no_instanceof_array,
    unicorn::no_invalid_remove_event_listener,
    unicorn::no_thenable,
    unicorn::no_unnecessary_await,
    unicorn::prefer_array_flat_map,
    unicorn::prefer_logical_operator_over_ternary,
    unicorn::prefer_type_error,
    unicorn::require_number_to_fixed_digits_argument,
    unicorn::switch_case_braces,
    unicorn::text_encoding_identifier_case,
    unicorn::throw_new_error,
    unicorn::prefer_string_trim_start_end,
    unicorn::prefer_query_selector,
    react::jsx_key,
    react::jsx_no_comment_text_nodes,
    react::jsx_no_duplicate_props,
    react::jsx_no_useless_fragment,
    react::no_children_prop,
    react::no_dangerously_set_inner_html,
    react::no_find_dom_node,
    react::no_render_return_value,
    react::no_string_refs,
    react::no_unescaped_entities,
    import::default,
    import::named,
    import::no_cycle,
    import::no_self_import,
    jsx_a11y::alt_text
}<|MERGE_RESOLUTION|>--- conflicted
+++ resolved
@@ -150,11 +150,8 @@
     pub mod prefer_array_flat_map;
     pub mod prefer_logical_operator_over_ternary;
     pub mod prefer_query_selector;
-<<<<<<< HEAD
     pub mod prefer_type_error;
-=======
     pub mod prefer_string_trim_start_end;
->>>>>>> f8be0b4c
     pub mod require_number_to_fixed_digits_argument;
     pub mod switch_case_braces;
     pub mod text_encoding_identifier_case;
