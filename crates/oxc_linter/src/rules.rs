//! All registered lint rules.
//!
//! New rules need be added to these `mod` statements and also the macro at the bottom.
//!
//! These modules are declared manually because `cargo fmt` stops formatting these files with they
//! are inside a proc macro.

/// <https://github.com/import-js/eslint-plugin-import>
mod import {
    pub mod default;
    pub mod named;
    pub mod no_cycle;
    pub mod no_self_import;
}

mod deepscan {
    pub mod bad_array_method_on_arguments;
    pub mod bad_bitwise_operator;
    pub mod bad_comparison_sequence;
    pub mod bad_min_max_func;
    pub mod bad_remove_event_listener;
    pub mod missing_throw;
    pub mod number_arg_out_of_range;
    pub mod uninvoked_array_callback;
}

mod eslint {
    pub mod array_callback_return;
    pub mod constructor_super;
    pub mod eq_eq_eq;
    pub mod for_direction;
    pub mod getter_return;
    pub mod no_array_constructor;
    pub mod no_async_promise_executor;
    pub mod no_bitwise;
    pub mod no_caller;
    pub mod no_case_declarations;
    pub mod no_class_assign;
    pub mod no_compare_neg_zero;
    pub mod no_cond_assign;
    pub mod no_console;
    pub mod no_const_assign;
    pub mod no_constant_binary_expression;
    pub mod no_constant_condition;
    pub mod no_control_regex;
    pub mod no_debugger;
    pub mod no_delete_var;
    pub mod no_dupe_class_members;
    pub mod no_dupe_else_if;
    pub mod no_dupe_keys;
    pub mod no_duplicate_case;
    pub mod no_empty;
    pub mod no_empty_character_class;
    pub mod no_empty_pattern;
    pub mod no_eval;
    pub mod no_ex_assign;
    pub mod no_extra_boolean_cast;
    pub mod no_func_assign;
    pub mod no_global_assign;
    pub mod no_import_assign;
    pub mod no_inner_declarations;
    pub mod no_loss_of_precision;
    pub mod no_mixed_operators;
    pub mod no_new_symbol;
    pub mod no_obj_calls;
    pub mod no_prototype_builtins;
    pub mod no_redeclare;
    pub mod no_return_await;
    pub mod no_self_assign;
    pub mod no_self_compare;
    pub mod no_setter_return;
    pub mod no_shadow_restricted_names;
    pub mod no_sparse_arrays;
    pub mod no_undef;
    pub mod no_unsafe_finally;
    pub mod no_unsafe_negation;
    pub mod no_unsafe_optional_chaining;
    pub mod no_unused_labels;
    pub mod no_useless_catch;
    pub mod no_useless_escape;
    pub mod require_yield;
    pub mod use_isnan;
    pub mod valid_typeof;
}

mod typescript {
    pub mod adjacent_overload_signatures;
    pub mod ban_ts_comment;
    pub mod ban_types;
    pub mod consistent_type_exports;
    pub mod no_duplicate_enum_values;
    pub mod no_empty_interface;
    pub mod no_explicit_any;
    pub mod no_extra_non_null_assertion;
    pub mod no_misused_new;
    pub mod no_namespace;
    pub mod no_non_null_asserted_optional_chain;
    pub mod no_this_alias;
    pub mod no_unnecessary_type_constraint;
    pub mod no_unsafe_declaration_merging;
    pub mod no_var_requires;
    pub mod prefer_as_const;
}

mod jest {
    pub mod expect_expect;
    pub mod no_alias_methods;
    pub mod no_commented_out_tests;
    pub mod no_conditional_expect;
    pub mod no_confusing_set_timeout;
    pub mod no_disabled_tests;
    pub mod no_done_callback;
    pub mod no_export;
    pub mod no_focused_tests;
    pub mod no_identical_title;
    pub mod no_interpolation_in_snapshots;
    pub mod no_jasmine_globals;
    pub mod no_mocks_import;
    pub mod no_standalone_expect;
    pub mod no_test_prefixes;
    pub mod valid_describe_callback;
    pub mod valid_expect;
    pub mod valid_title;
}

mod react {
<<<<<<< HEAD
    pub mod no_children_prop;
=======
    pub mod jsx_key;
>>>>>>> 5e083b15
}

mod unicorn {
    pub mod catch_error_name;
    pub mod error_message;
    pub mod filename_case;
    pub mod no_console_spaces;
    pub mod no_instanceof_array;
    pub mod no_thenable;
    pub mod no_unnecessary_await;
    pub mod prefer_array_flat_map;
    pub mod throw_new_error;
}

oxc_macros::declare_all_lint_rules! {
    deepscan::bad_array_method_on_arguments,
    deepscan::bad_bitwise_operator,
    deepscan::bad_comparison_sequence,
    deepscan::bad_min_max_func,
    deepscan::bad_remove_event_listener,
    deepscan::missing_throw,
    deepscan::number_arg_out_of_range,
    deepscan::uninvoked_array_callback,
    eslint::array_callback_return,
    eslint::constructor_super,
    eslint::eq_eq_eq,
    eslint::for_direction,
    eslint::getter_return,
    eslint::no_array_constructor,
    eslint::no_async_promise_executor,
    eslint::no_bitwise,
    eslint::no_caller,
    eslint::no_case_declarations,
    eslint::no_class_assign,
    eslint::no_compare_neg_zero,
    eslint::no_cond_assign,
    eslint::no_console,
    eslint::no_const_assign,
    eslint::no_constant_binary_expression,
    eslint::no_constant_condition,
    eslint::no_control_regex,
    eslint::no_debugger,
    eslint::no_delete_var,
    eslint::no_dupe_class_members,
    eslint::no_dupe_else_if,
    eslint::no_dupe_keys,
    eslint::no_duplicate_case,
    eslint::no_empty_character_class,
    eslint::no_empty_pattern,
    eslint::no_empty,
    eslint::no_eval,
    eslint::no_ex_assign,
    eslint::no_extra_boolean_cast,
    eslint::no_func_assign,
    eslint::no_global_assign,
    eslint::no_import_assign,
    eslint::no_inner_declarations,
    eslint::no_loss_of_precision,
    eslint::no_mixed_operators,
    eslint::no_new_symbol,
    eslint::no_obj_calls,
    eslint::no_prototype_builtins,
    eslint::no_redeclare,
    eslint::no_return_await,
    eslint::no_self_assign,
    eslint::no_self_compare,
    eslint::no_setter_return,
    eslint::no_shadow_restricted_names,
    eslint::no_sparse_arrays,
    eslint::no_undef,
    eslint::no_unsafe_finally,
    eslint::no_unsafe_negation,
    eslint::no_unsafe_optional_chaining,
    eslint::no_unused_labels,
    eslint::no_useless_catch,
    eslint::no_useless_escape,
    eslint::require_yield,
    eslint::use_isnan,
    eslint::valid_typeof,
    typescript::adjacent_overload_signatures,
    typescript::ban_ts_comment,
    typescript::ban_types,
    typescript::consistent_type_exports,
    typescript::no_duplicate_enum_values,
    typescript::no_empty_interface,
    typescript::no_explicit_any,
    typescript::no_extra_non_null_assertion,
    typescript::no_non_null_asserted_optional_chain,
    typescript::no_unnecessary_type_constraint,
    typescript::no_unsafe_declaration_merging,
    typescript::no_misused_new,
    typescript::no_this_alias,
    typescript::no_namespace,
    typescript::no_var_requires,
    typescript::prefer_as_const,
    jest::no_disabled_tests,
    jest::no_test_prefixes,
    jest::no_focused_tests,
    jest::valid_describe_callback,
    jest::valid_expect,
    jest::no_commented_out_tests,
    jest::expect_expect,
    jest::no_alias_methods,
    jest::no_conditional_expect,
    jest::no_confusing_set_timeout,
    jest::no_done_callback,
    jest::no_interpolation_in_snapshots,
    jest::no_jasmine_globals,
    jest::no_mocks_import,
    jest::no_export,
    jest::no_standalone_expect,
    jest::no_identical_title,
    jest::valid_title,
    unicorn::catch_error_name,
    unicorn::error_message,
    unicorn::filename_case,
    unicorn::no_console_spaces,
    unicorn::no_instanceof_array,
    unicorn::no_unnecessary_await,
    unicorn::no_thenable,
    unicorn::throw_new_error,
    unicorn::prefer_array_flat_map,
<<<<<<< HEAD
    react::no_children_prop,
=======
    react::jsx_key,
>>>>>>> 5e083b15
    import::named,
    import::no_cycle,
    import::no_self_import,
    import::default
}<|MERGE_RESOLUTION|>--- conflicted
+++ resolved
@@ -124,11 +124,8 @@
 }
 
 mod react {
-<<<<<<< HEAD
+    pub mod jsx_key;
     pub mod no_children_prop;
-=======
-    pub mod jsx_key;
->>>>>>> 5e083b15
 }
 
 mod unicorn {
@@ -251,11 +248,8 @@
     unicorn::no_thenable,
     unicorn::throw_new_error,
     unicorn::prefer_array_flat_map,
-<<<<<<< HEAD
+    react::jsx_key,
     react::no_children_prop,
-=======
-    react::jsx_key,
->>>>>>> 5e083b15
     import::named,
     import::no_cycle,
     import::no_self_import,
